import React, { useState, useEffect } from "react";
import ReactMarkdown from "react-markdown";
import remarkGfm from "remark-gfm";
import api from "../../api/api";
import { createAuthenticationParams } from "../../authentication/authentication";
import { useTopic } from "../../contexts/TopicContext";
import { Box, Paper, Typography, Divider } from "@mui/material/";
import { formatQuery } from "../../utils/utils";
import FragmentAccordion from "./FragmentAccordion";
import Question from "../../components/Question";

function DocumentsView() {
  const [lookups, setLookups] = useState([]);
  const { currentTopic } = useTopic();

  useEffect(() => {
    getLookupDocuments();
  }, [currentTopic]);

  const getLookupDocuments = async () => {
    try {
      const authParams = await createAuthenticationParams();
      const url = `/get-lookups?${authParams}&Topic=${currentTopic.topicId}`;
      const res = await api.get(url);
      if (res.data) {
        setLookups(transformLookupData(res.data.Lookups));
      } else {
        console.log("No data in response: ", res);
      }
    } catch (error) {
      // handle error
      console.error("There was an error and here it is: ", error);
    }
  };

<<<<<<< HEAD
  const transformLookupData = (lookups) => {
    // temporary object to aggregate fragments by Query
    const aggregatedQueries = {};

    lookups.forEach((lookup) => {
      const query = lookup.Query;
      const fragments = lookup.Fragments; // This is an array of fragment objects

      // If the query already exists in our aggregated object,
      // concatenate the new fragments to the existing ones.
      if (aggregatedQueries[query]) {
        aggregatedQueries[query] = aggregatedQueries[query].concat(fragments);
      } else {
        // If the query is new, add it with its fragments array.
        aggregatedQueries[query] = fragments;
      }
    });

    // convert the aggregated object into the desired array of objects format
    const newLookupsStructure = Object.entries(aggregatedQueries).map(
      ([query, fragments]) => {
        return { [query]: fragments };
      }
=======
  const Query = ({ queryText }) => {
    let { text } = formatQuery(queryText);
    return (
      <Box
        sx={{
          margin: "4px 0",
          display: "flex",
          justifyContent: "space-between",
        }}
      >
        <Typography>
          <b>Query:</b> {text}
          <br />
          <b>Answer Fragment:</b>
        </Typography>
      </Box>
    );
  };

  const Fragment = ({ text }) => {
    return (
      <>
        <Box sx={{ margin: "0px 24px" }}>
          <ReactMarkdown children={text} remarkPlugins={[remarkGfm]} />
        </Box>
      </>
    );
  };

  const Document = ({ text }) => {
    if (!text.includes(".....")) {
      return (
        <Paper
          elevation={0}
          sx={{
            backgroundColor: "#f4f4f4",
            margin: "15px 0",
            display: "flex",
            width: "100%",
            borderRadius: "8px",
          }}
        >
          <Box sx={{ padding: "10px 10px" }}>
            <Typography>{text}</Typography>
          </Box>
        </Paper>
      );
    }

    const result = text.split(".....");
    const metaData = result[0].split("\n");
    const docLines = result[1].split("\n");
    const column1RowCount = metaData.length;
    const firstColumnWidth = "25%";

    return (
      <Box sx={{ margin: "12px 0", boxShadow: "3px 2px 2px #dddddd" }}>
        <TableContainer
          component={Paper}
          elevation={0}
          sx={{
            border: "1px solid #ddd",
            borderRadius: "6px",
            backgroundColor: "#f8f4fd",
          }}
        >
          <Table
            sx={{ minWidth: 400, tableLayout: "fixed" }}
            aria-label="custom table with merged cell"
          >
            <TableBody>
              {metaData.map((row, index) => (
                <TableRow key={index}>
                  {/* First Column Cells */}
                  <TableCell
                    component="th"
                    scope="row"
                    sx={{
                      padding: "4px 9px",
                      width: firstColumnWidth,
                      wordBreak: "break-word",
                    }}
                  >
                    {row}
                  </TableCell>

                  {/* Second Column ONE BIG CELL */}
                  {index === 0 && (
                    <TableCell
                      rowSpan={column1RowCount}
                      sx={{
                        verticalAlign: "top",
                        borderLeft: "1px solid #ddd",
                      }}
                    >
                      {docLines.map((line, index) => (
                        <Typography sx={{ fontFamily: "serif" }} key={index}>
                          {line}
                        </Typography>
                      ))}
                    </TableCell>
                  )}
                </TableRow>
              ))}
            </TableBody>
          </Table>
        </TableContainer>
      </Box>
>>>>>>> c313f642
    );
    return newLookupsStructure;
  };

  return (
    <Box className="scrollable-content" sx={{ paddingBottom: "100px" }}>
      <Typography variant="h6" sx={{ marginBottom: "20px" }}>
        Reference Documents
      </Typography>
      {lookups.map((lookup) =>
        Object.entries(lookup).map(([query, fragmentOjbect]) => (
          <Box key={query}>
            <Question query={query} />
            {Object.values(fragmentOjbect).map((frags) => (
              <FragmentAccordion frags={frags} />
            ))}
          </Box>
        ))
      )}
    </Box>
  );
}

export default DocumentsView;<|MERGE_RESOLUTION|>--- conflicted
+++ resolved
@@ -33,7 +33,6 @@
     }
   };
 
-<<<<<<< HEAD
   const transformLookupData = (lookups) => {
     // temporary object to aggregate fragments by Query
     const aggregatedQueries = {};
@@ -57,116 +56,6 @@
       ([query, fragments]) => {
         return { [query]: fragments };
       }
-=======
-  const Query = ({ queryText }) => {
-    let { text } = formatQuery(queryText);
-    return (
-      <Box
-        sx={{
-          margin: "4px 0",
-          display: "flex",
-          justifyContent: "space-between",
-        }}
-      >
-        <Typography>
-          <b>Query:</b> {text}
-          <br />
-          <b>Answer Fragment:</b>
-        </Typography>
-      </Box>
-    );
-  };
-
-  const Fragment = ({ text }) => {
-    return (
-      <>
-        <Box sx={{ margin: "0px 24px" }}>
-          <ReactMarkdown children={text} remarkPlugins={[remarkGfm]} />
-        </Box>
-      </>
-    );
-  };
-
-  const Document = ({ text }) => {
-    if (!text.includes(".....")) {
-      return (
-        <Paper
-          elevation={0}
-          sx={{
-            backgroundColor: "#f4f4f4",
-            margin: "15px 0",
-            display: "flex",
-            width: "100%",
-            borderRadius: "8px",
-          }}
-        >
-          <Box sx={{ padding: "10px 10px" }}>
-            <Typography>{text}</Typography>
-          </Box>
-        </Paper>
-      );
-    }
-
-    const result = text.split(".....");
-    const metaData = result[0].split("\n");
-    const docLines = result[1].split("\n");
-    const column1RowCount = metaData.length;
-    const firstColumnWidth = "25%";
-
-    return (
-      <Box sx={{ margin: "12px 0", boxShadow: "3px 2px 2px #dddddd" }}>
-        <TableContainer
-          component={Paper}
-          elevation={0}
-          sx={{
-            border: "1px solid #ddd",
-            borderRadius: "6px",
-            backgroundColor: "#f8f4fd",
-          }}
-        >
-          <Table
-            sx={{ minWidth: 400, tableLayout: "fixed" }}
-            aria-label="custom table with merged cell"
-          >
-            <TableBody>
-              {metaData.map((row, index) => (
-                <TableRow key={index}>
-                  {/* First Column Cells */}
-                  <TableCell
-                    component="th"
-                    scope="row"
-                    sx={{
-                      padding: "4px 9px",
-                      width: firstColumnWidth,
-                      wordBreak: "break-word",
-                    }}
-                  >
-                    {row}
-                  </TableCell>
-
-                  {/* Second Column ONE BIG CELL */}
-                  {index === 0 && (
-                    <TableCell
-                      rowSpan={column1RowCount}
-                      sx={{
-                        verticalAlign: "top",
-                        borderLeft: "1px solid #ddd",
-                      }}
-                    >
-                      {docLines.map((line, index) => (
-                        <Typography sx={{ fontFamily: "serif" }} key={index}>
-                          {line}
-                        </Typography>
-                      ))}
-                    </TableCell>
-                  )}
-                </TableRow>
-              ))}
-            </TableBody>
-          </Table>
-        </TableContainer>
-      </Box>
->>>>>>> c313f642
     );
     return newLookupsStructure;
   };
