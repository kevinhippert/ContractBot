import React, { useEffect, useState, useRef } from "react";
<<<<<<< HEAD
import { Alert, Box, Button, Paper, Typography, Tooltip } from "@mui/material";
import { useTopic } from "../../contexts/TopicContext";
import LinearProgress from "@mui/material/LinearProgress";
import Answer from "./Answer";
=======
import {
  Alert,
  Box,
  Button,
  Paper,
  Typography,
  Tooltip,
  Chip,
} from "@mui/material";
import { createAuthenticationParams } from "../../authentication/authentication";
import ReactMarkdown from "react-markdown";
import remarkGfm from "remark-gfm";
import api from "../../api/api";
import { useTopic } from "../../contexts/TopicContext";
import { useAuth } from "../../contexts/AuthContext";
import FileDownloadIcon from "@mui/icons-material/FileDownload";
import AddCircleOutlineIcon from "@mui/icons-material/AddCircleOutline";
import InsertCommentIcon from "@mui/icons-material/InsertComment";
import PlaylistAddIcon from "@mui/icons-material/PlaylistAdd";
import LinearProgress from "@mui/material/LinearProgress";
import { FeedbackModal } from "./FeedbackModal";
import { formatQuery } from "../../utils/utils";
>>>>>>> 907734d2

function Conversation({ messages, errorMessage, isQuerying }) {
  const [feedbackModalOpen, setFeedbackModalOpen] = useState(false);
  const [feedbackModalData, setFeedbackModalData] = useState({});
  const { currentTopic } = useTopic();
  const { user } = useAuth();
  const bottomRef = useRef(null);

  useEffect(() => {
    window.scrollTo({
      top: document.body.scrollHeight,
      behavior: "smooth",
    });
  }, [messages]);

<<<<<<< HEAD
  const Question = ({ text }) => {
=======
  const handleClose = () => {
    setFeedbackModalOpen(false);
  };

  const handleFeedbackModalOpen = (answer, fragment, query) => {
    setFeedbackModalData({
      Topic: answer.topic,
      OnBehalfOf: user.userName,
      Query: query[0],
      Fragment: fragment,
      Comment: "",
      Type: "Suggest Improvement",
    });
    setFeedbackModalOpen(true);
  };

  const Egg = ({ line }) => {
    return line.toLowerCase().includes("easter egg") && Math.random() < 0.1 ? (
      <img
        alt="Software is mysterious!"
        src="/Ideas-are-illusions.jpg"
        style={{ height: "14em", margin: "10px 10px 10px 0" }}
      />
    ) : null;
  };

  const addLookup = async (fragment, seq) => {
    // make addLookup request
    try {
      const authParams = await createAuthenticationParams();
      const url = `/add-lookup?${authParams}`;
      const body = {
        Topic: currentTopic.topicId,
        Seq: seq,
        Fragment: fragment,
        Count: 5,
        Threshold: 1,
      };
      const res = await api.post(url, body);
      // we might do something with this response in the future
    } catch (error) {
      // handle error
      console.error("There was an error andn here it is: ", error);
    }
  };

  const Question = ({ question }) => {
    const { text, categories } = formatQuery(question.text[0]);
>>>>>>> 907734d2
    return (
      <Box>
        <Box
          sx={{
            padding: "6px 12px",
            backgroundColor: "secondary.main",
            color: "secondary.contrastText",
            borderRadius: "4px",
            display: "flex",
            justifyContent: "space-between",
          }}
        >
          <Typography>{text}</Typography>
          <Box>
            {categories.map((category, index) => (
              <Chip
                variant="outlined"
                color="primary"
                label={category}
                key={index}
                sx={{ margin: "2px", backgroundColor: "white" }}
              />
            ))}
          </Box>
        </Box>
      </Box>
    );
  };

<<<<<<< HEAD
=======
  const Answer = ({ answer, query }) => {
    let text = answer.text;
    return (
      <Box>
        {text.map((line, index) => {
          return (
            <>
              <Box key={index} sx={{ display: "flex" }}>
                <Egg line={line} />
                <ReactMarkdown children={line} remarkPlugins={[remarkGfm]} />
                {line.length > 240 && (
                  <>
                    <Button
                      sx={{
                        minWidth: "auto",
                      }}
                      color="primary"
                      onClick={() => addLookup(line, answer.seq)}
                    >
                      {/* TODO mark "already added" fragments */}
                      <Tooltip
                        title={`Add reference material for this answer to the Documents tab.`}
                      >
                        <PlaylistAddIcon />
                      </Tooltip>
                    </Button>
                    <Button
                      sx={{
                        minWidth: "auto",
                      }}
                      color="primary"
                      onClick={() =>
                        handleFeedbackModalOpen(answer, line, query)
                      }
                    >
                      <Tooltip title={`Give feedback on this response`}>
                        <InsertCommentIcon />
                      </Tooltip>
                    </Button>
                  </>
                )}
              </Box>
            </>
          );
        })}
      </Box>
    );
  };

>>>>>>> 907734d2
  return (
    <>
      <Box
        sx={{
          marginBottom: "200px",
        }}
        className="scrollable-content"
      >
        {messages.length > 0 && (
          <>
            <Box>
              {messages.map((message, index) =>
                message.type === "question" ? (
                  <Question question={message} />
                ) : (
                  <Answer answer={message} query={messages[index - 1].text} />
                )
              )}
            </Box>
            <>
              {isQuerying.isQuerying && (
                <>
                  <Typography sx={{ marginBottom: "5px", padding: "10px" }}>
                    {isQuerying.message}
                  </Typography>
                  <LinearProgress />
                </>
              )}
              {errorMessage && <Alert severity="error">{errorMessage}</Alert>}
            </>
            <div ref={bottomRef} />
          </>
        )}
      </Box>
      <FeedbackModal
        open={feedbackModalOpen}
        handleClose={handleClose}
        feedbackModalData={feedbackModalData}
      />
    </>
  );
}

export default Conversation;<|MERGE_RESOLUTION|>--- conflicted
+++ resolved
@@ -1,10 +1,8 @@
 import React, { useEffect, useState, useRef } from "react";
-<<<<<<< HEAD
 import { Alert, Box, Button, Paper, Typography, Tooltip } from "@mui/material";
 import { useTopic } from "../../contexts/TopicContext";
 import LinearProgress from "@mui/material/LinearProgress";
 import Answer from "./Answer";
-=======
 import {
   Alert,
   Box,
@@ -27,7 +25,6 @@
 import LinearProgress from "@mui/material/LinearProgress";
 import { FeedbackModal } from "./FeedbackModal";
 import { formatQuery } from "../../utils/utils";
->>>>>>> 907734d2
 
 function Conversation({ messages, errorMessage, isQuerying }) {
   const [feedbackModalOpen, setFeedbackModalOpen] = useState(false);
@@ -43,9 +40,6 @@
     });
   }, [messages]);
 
-<<<<<<< HEAD
-  const Question = ({ text }) => {
-=======
   const handleClose = () => {
     setFeedbackModalOpen(false);
   };
@@ -94,7 +88,6 @@
 
   const Question = ({ question }) => {
     const { text, categories } = formatQuery(question.text[0]);
->>>>>>> 907734d2
     return (
       <Box>
         <Box
@@ -124,8 +117,6 @@
     );
   };
 
-<<<<<<< HEAD
-=======
   const Answer = ({ answer, query }) => {
     let text = answer.text;
     return (
@@ -175,7 +166,6 @@
     );
   };
 
->>>>>>> 907734d2
   return (
     <>
       <Box
