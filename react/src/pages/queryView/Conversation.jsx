import React, { useEffect, useState, useRef } from "react";
import { Alert, Box, Button, Paper, Typography, Tooltip } from "@mui/material";
import { createAuthenticationParams } from "../../authentication/authentication";
import ReactMarkdown from "react-markdown";
import remarkGfm from "remark-gfm";
import api from "../../api/api";
import { useTopic } from "../../contexts/TopicContext";
import FileDownloadIcon from "@mui/icons-material/FileDownload";
import AddCircleOutlineIcon from "@mui/icons-material/AddCircleOutline";
import PlaylistAddIcon from "@mui/icons-material/PlaylistAdd";
import LinearProgress from "@mui/material/LinearProgress";

function Conversation({ messages, errorMessage, isQuerying }) {
  const { currentTopic } = useTopic();
  const bottomRef = useRef(null);

  useEffect(() => {
    window.scrollTo({
      top: document.body.scrollHeight,
      behavior: "smooth",
    });
  }, [messages]);

  const Egg = ({ line }) => {
    return line.toLowerCase().includes("easter egg") && Math.random() < 0.1 ? (
      <img
        alt="Software is mysterious!"
        src="/Ideas-are-illusions.jpg"
        style={{ height: "14em", margin: "10px 10px 10px 0" }}
      />
    ) : null;
  };

  const addLookup = async (fragment) => {
    // make addLookup request
    try {
      const authParams = await createAuthenticationParams();
      const url = `/add-lookup?${authParams}`;
      const body = {
        Topic: currentTopic.topicId,
        Seq: currentTopic.seq,
        Fragment: fragment,
        Count: 5,
        Threshold: 1,
      };
      const res = await api.post(url, body);
      // we might do something with this response in the future
    } catch (error) {
      // handle error
      console.error("There was an error andn here it is: ", error);
    }
  };

  const Question = ({ text }) => {
    return (
      <>
        <Box
          sx={{
            padding: "6px 12px",
            backgroundColor: "#c6a0f063",
            borderRadius: "4px",
          }}
        >
          {text.map((line) => (
            <Typography>{line}</Typography>
          ))}
        </Box>
      </>
    );
  };

  const Answer = ({ text }) => {
    console.log("ANSWER: ", text);
    return (
      <Box sx={{ display: "flex", position: "relative" }}>
        <Box sx={{ flexGrow: 1, overflowY: "auto" }}>
          {text.map((line) => {
            return (
              <>
                <Box sx={{ display: "flex" }}>
                  <Egg line={line} />
                  <ReactMarkdown children={line} remarkPlugins={[remarkGfm]} />
                  {line.length > 240 && (
                    <Button
                      sx={{
                        minWidth: "auto",
                      }}
                      color="primary"
                      onClick={() => addLookup(text.join())}
                    >
                      {/* TODO mark "already added" fragments */}
                      <Tooltip
                        title={`Add reference material for this answer to the Documents tab.`}
                      >
                        <PlaylistAddIcon />
                      </Tooltip>
                    </Button>
                  )}
                </Box>
              </>
            );
          })}
        </Box>
<<<<<<< HEAD
        <Box>
          <Button
            sx={{
              position: "absolute",
              bottom: "0",
              right: "0",
              minWidth: "auto",
            }}
            color="primary"
            onClick={() => addLookup(text.join("\n"))}
          >
            {/* TODO mark "already added" fragments */}
            <Tooltip
              title={`Add reference material for this answer to the Documents tab.`}
            >
              <PlaylistAddIcon />
            </Tooltip>
          </Button>
        </Box>
=======
>>>>>>> 843117c9
      </Box>
    );
  };

  return (
    <>
      {messages.length > 0 && (
        <>
          <Box>
            {messages.map((message, index) =>
              message.type === "question" ? (
                <Question text={message.text} />
              ) : (
                <Answer text={message.text} />
              )
            )}
          </Box>
          <>
            {isQuerying.isQuerying && (
              <>
                <Typography sx={{ marginBottom: "5px", padding: "10px" }}>
                  {isQuerying.message}
                </Typography>
                <LinearProgress />
              </>
            )}
            {errorMessage && <Alert severity="error">{errorMessage}</Alert>}
          </>
          <div ref={bottomRef} />
        </>
      )}
    </>
  );
}

export default Conversation;<|MERGE_RESOLUTION|>--- conflicted
+++ resolved
@@ -101,7 +101,6 @@
             );
           })}
         </Box>
-<<<<<<< HEAD
         <Box>
           <Button
             sx={{
@@ -121,8 +120,7 @@
             </Tooltip>
           </Button>
         </Box>
-=======
->>>>>>> 843117c9
+
       </Box>
     );
   };
